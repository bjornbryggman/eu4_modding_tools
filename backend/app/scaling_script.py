# Copyright 2024 Björn Gunnar Bryggman. Licensed under the MIT License.

"""
Scales game assets for different resolutions.

This script automates the process of scaling game assets (images and GUI files)
for different resolutions. It utilizes the functions from the 'image_processing'
and 'text_processing' modules to perform image conversion, resizing, and scaling
of positional values in GUI files.
"""

import contextlib
from pathlib import Path

import structlog

from app.core.config import BaseConfig, ScalingConfig
from app.functions import image_processing, text_processing
from app.utils import file_utils, logging_utils

# Initialize logger for this module
log = structlog.stdlib.get_logger(__name__)

# Create config instances
base_config = BaseConfig()
scaling_config = ScalingConfig()

# =========================================== #
#           Directory Configuration           #
# =========================================== #


# See '/app/core/config.py' for more information
working_directories = [
    scaling_config.working_dir_dds,
    scaling_config.working_dir_tga,
    scaling_config.working_dir_dds_to_png,
    scaling_config.working_dir_dds_4k,
    scaling_config.working_dir_dds_2k,
    scaling_config.working_dir_tga_to_png,
    scaling_config.working_dir_tga_4k,
    scaling_config.working_dir_tga_2k,
]
output_directories = [base_config.error_dir, scaling_config.output_dir_4k, scaling_config.output_dir_2k]


# ===================================================== #
#           1080p -> 1440p -> 2160p  Workflow           #
# ===================================================== #


def fullhd_to_quadhd_to_ultrahd() -> None:
    """
    Scales game assets from 1080p to 1440p and 2160p resolutions.

    Process:
    -------
    -------
        - Deletes any old files (except input files) before initiating workflow.
        - Unzips the contents of any potential .zip files.
        - Converts DDS and TGA assets to PNG format.
        - Upscales 1080p DDS and TGA assets to 2160p.
        - Downscales 2160p DDS and TGA assets to 1440p.
        - Converts 2160p and 1440p PNG assets to DDS and TGA format.
        - Scales positional values in GUI text files (1080p -> 2160p and 1080p -> 1440p).
        - Deletes working directories after finishing workflow.
        - Removes empty directories.

    Args:
    ----
    ----
        - None.

    Returns:
    -------
    -------
        - None.

    Exceptions:
    ----------
    ----------
        - Exception: If an unexpected error occurs during the workflow.
    """
    log.info("Initiating image processing workflow...")

<<<<<<< HEAD
    # Delete any old files (except input files) before initiating workflow
=======
    # Delete any old files (except input files) before initiating workflow.
>>>>>>> 07a3188e
    for path in working_directories + output_directories:
        file_utils.delete_directory(path)
        file_utils.create_directory(path)

<<<<<<< HEAD
    # Unzip the contents of any potential .zip files
=======
    # Unzip the contents of any potential .zip files.
>>>>>>> 07a3188e
    file_utils.unzip_files(base_config.input_dir, base_config.input_dir)

    # Convert DDS assets to PNG format
    dds_or_tga_to_png_options = ["-y", "-wiclossless"]
    image_processing.image_conversion(
        base_config.input_dir,
        scaling_config.working_dir_dds_to_png,
        base_config.error_dir,
        dds_or_tga_to_png_options,
        "DDS",
        "PNG",
    )

    # Convert TGA assets to PNG format
    image_processing.image_conversion(
        base_config.input_dir,
        scaling_config.working_dir_tga_to_png,
        base_config.error_dir,
        dds_or_tga_to_png_options,
        "TGA",
        "PNG",
    )

    # Upscale 1080p DDS assets to 2160p
    image_processing.image_resizing(
        scaling_config.working_dir_dds_to_png, scaling_config.working_dir_dds_4k, "PNG", 2.0, "SINC"
    )

    # Downscale 2160p DDS assets to 1440p
    image_processing.image_resizing(
        scaling_config.working_dir_dds_4k, scaling_config.working_dir_dds_2k, "PNG", 0.6, "SINC"
    )

    # Upscale 1080p TGA assets to 2160p
    image_processing.image_resizing(
        scaling_config.working_dir_tga_to_png, scaling_config.working_dir_tga_4k, "PNG", 2.0, "SINC"
    )

    # Downscale 2160p TGA assets to 1440p
    image_processing.image_resizing(
        scaling_config.working_dir_tga_4k, scaling_config.working_dir_tga_2k, "PNG", 0.6, "SINC"
    )

    # Convert 2160p PNG assets to DDS format
    png_to_dds_options = ["-y", "-dx10"]
    image_processing.image_conversion(
        scaling_config.working_dir_dds_4k,
        scaling_config.output_dir_4k,
        base_config.error_dir,
        png_to_dds_options,
        "PNG",
        "DDS",
    )

    # Convert 1440p PNG assets to DDS format
    image_processing.image_conversion(
        scaling_config.working_dir_dds_2k,
        scaling_config.output_dir_2k,
        base_config.error_dir,
        png_to_dds_options,
        "PNG",
        "DDS",
    )

    # Convert 2160p PNG assets to TGA format
    png_to_tga_options = ["-y", "-tga20"]
    image_processing.image_conversion(
        scaling_config.working_dir_tga_4k,
        scaling_config.output_dir_4k,
        base_config.error_dir,
        png_to_tga_options,
        "PNG",
        "TGA",
    )

    # Convert 1440p PNG assets to TGA format.
    image_processing.image_conversion(
        scaling_config.working_dir_tga_2k,
        scaling_config.output_dir_2k,
        base_config.error_dir,
        png_to_tga_options,
        "PNG",
        "TGA",
    )

    log.info("Image processing workflow completed successfully.")
    log.info("Initiating text processing workflow...")

    # Scale positional values in GUI text files (1080p -> 2160p).
    text_processing.scale_positional_values(base_config.input_dir, scaling_config.output_dir_4k, "GUI", 1.8)

    # Scale positional values in GUI text files (1080p -> 1440p).
    text_processing.scale_positional_values(base_config.input_dir, scaling_config.output_dir_2k, "GUI", 1.2)

    log.info("Text processing workflow completed successfully.")

    # Delete working directories after finishing workflow
    for path in working_directories:
        file_utils.delete_directory(path)
    Path.rmdir(scaling_config.working_dir)

    # Remove empty directories
    with contextlib.suppress(OSError):
<<<<<<< HEAD
        Path.rmdir(scaling_config.working_dir)
        for empty_directory in output_directories:
            Path.rmdir(empty_directory)
=======
        Path.rmdir(base_config.error_dir)
>>>>>>> 07a3188e


# ============================================ #
#           1440p -> 2160p  Workflow           #
# ============================================ #


<<<<<<< HEAD
def quadhd_to_ultrahd() -> None:
    """
    Scales game assets from 1440p to 2160p resolution.

    Process:
    -------
    -------
        - Deletes any old files (except input files) before initiating workflow.
        - Unzips the contents of any potential .zip files.
        - Converts DDS and TGA assets to PNG format.
        - Upscales 1440p DDS and TGA assets to 2160p.
        - Converts 2160p PNG assets to DDS and TGA format.
        - Scales positional values in GUI text files (1440p -> 2160p).
        - Deletes working directories after finishing workflow.
        - Removes empty directories.

    Args:
    ----
    ----
        - None.

    Returns:
    -------
    -------
        - None.

    Exceptions:
    ----------
    ----------
        - Exception: If an unexpected error occurs during the workflow.
    """
    # Directory configuration, see config.py for more information.
    working_directories = [
        scaling_config.working_dir_dds,
        scaling_config.working_dir_tga,
        scaling_config.working_dir_dds_to_png,
        scaling_config.working_dir_dds_4k,
        scaling_config.working_dir_tga_to_png,
        scaling_config.working_dir_tga_4k,
    ]
    output_directories = [base_config.error_dir, scaling_config.output_dir_4k]

    log.info("Initiating image processing workflow...")

    # Delete any old files (except input files) before initiating workflow
    for path in working_directories + output_directories:
        file_utils.delete_directory(path)
        file_utils.create_directory(path)

    # Unzip the contents of any potential .zip files
    file_utils.unzip_files(base_config.input_dir, base_config.input_dir)

    # Convert DDS assets to PNG format
    dds_or_tga_to_png_options = ["-y", "-wiclossless"]
    image_processing.image_conversion(
        base_config.input_dir,
        scaling_config.working_dir_dds_to_png,
        base_config.error_dir,
        dds_or_tga_to_png_options,
        "DDS",
        "PNG",
    )

    # Convert TGA assets to PNG format
    image_processing.image_conversion(
        base_config.input_dir,
        scaling_config.working_dir_tga_to_png,
        base_config.error_dir,
        dds_or_tga_to_png_options,
        "TGA",
        "PNG",
    )

    # Upscale 1440p DDS assets to 2160p
    image_processing.image_resizing(
        scaling_config.working_dir_dds_to_png, scaling_config.working_dir_dds_4k, "PNG", 1.5, "SINC"
    )

    # Upscale 1440p TGA assets to 2160p
    image_processing.image_resizing(
        scaling_config.working_dir_tga_to_png, scaling_config.working_dir_tga_4k, "PNG", 1.5, "SINC"
    )

    # Convert PNG assets to DDS format
    png_to_dds_options = ["-y", "-dx10"]
    image_processing.image_conversion(
        scaling_config.working_dir_dds_4k,
        scaling_config.output_dir_4k,
        base_config.error_dir,
        png_to_dds_options,
        "PNG",
        "DDS",
    )

    # Convert PNG assets to TGA format
    png_to_tga_options = ["-y", "-tga20"]
    image_processing.image_conversion(
        scaling_config.working_dir_tga_4k,
        scaling_config.output_dir_4k,
        base_config.error_dir,
        png_to_tga_options,
        "PNG",
        "TGA",
    )

    log.info("Image processing workflow completed successfully.")
    log.info("Initiating text processing workflow...")

    # Scale positional values in GUI text files (1440p -> 2160p)
    text_processing.scale_positional_values(base_config.input_dir, scaling_config.output_dir_4k, "GUI", 1.5)

    log.info("Text processing workflow completed successfully.")

    # Delete working directories after finishing workflow
    for path in working_directories:
        file_utils.delete_directory(path)

    # Remove empty directories
    with contextlib.suppress(OSError):
        Path.rmdir(scaling_config.working_dir)
        for empty_directory in output_directories:
            Path.rmdir(empty_directory)


# =============================== #
#           Main Script           #
# =============================== #
=======
def text_positional_value_scaling() -> None:
    """
    Scales positional values in text GUI files.

    This function applies a specific scaling factor to positional values in the
    targeted input files and writes the scaled content to the output directory.
    """
    log.info("Initiating GUI scaling workflow...")

    # Scale positional values GUI text files (for 2K monitors).
    text_processing.scale_positional_values(base_config.input_dir, scaling_config.output_dir_2k, "GUI", 1.2)
>>>>>>> 07a3188e


if __name__ == "__main__":
    logging_utils.init_logger(base_config.log_level, base_config.log_dir)
<<<<<<< HEAD
    quadhd_to_ultrahd()
=======
    process_images()
    log.info("Image processing workflow completed successfully.")
    text_positional_value_scaling()
    log.info("Text processing workflow completed successfully.")
>>>>>>> 07a3188e
<|MERGE_RESOLUTION|>--- conflicted
+++ resolved
@@ -83,20 +83,12 @@
     """
     log.info("Initiating image processing workflow...")
 
-<<<<<<< HEAD
     # Delete any old files (except input files) before initiating workflow
-=======
-    # Delete any old files (except input files) before initiating workflow.
->>>>>>> 07a3188e
     for path in working_directories + output_directories:
         file_utils.delete_directory(path)
         file_utils.create_directory(path)
 
-<<<<<<< HEAD
     # Unzip the contents of any potential .zip files
-=======
-    # Unzip the contents of any potential .zip files.
->>>>>>> 07a3188e
     file_utils.unzip_files(base_config.input_dir, base_config.input_dir)
 
     # Convert DDS assets to PNG format
@@ -200,13 +192,9 @@
 
     # Remove empty directories
     with contextlib.suppress(OSError):
-<<<<<<< HEAD
         Path.rmdir(scaling_config.working_dir)
         for empty_directory in output_directories:
             Path.rmdir(empty_directory)
-=======
-        Path.rmdir(base_config.error_dir)
->>>>>>> 07a3188e
 
 
 # ============================================ #
@@ -214,7 +202,6 @@
 # ============================================ #
 
 
-<<<<<<< HEAD
 def quadhd_to_ultrahd() -> None:
     """
     Scales game assets from 1440p to 2160p resolution.
@@ -342,28 +329,8 @@
 # =============================== #
 #           Main Script           #
 # =============================== #
-=======
-def text_positional_value_scaling() -> None:
-    """
-    Scales positional values in text GUI files.
-
-    This function applies a specific scaling factor to positional values in the
-    targeted input files and writes the scaled content to the output directory.
-    """
-    log.info("Initiating GUI scaling workflow...")
-
-    # Scale positional values GUI text files (for 2K monitors).
-    text_processing.scale_positional_values(base_config.input_dir, scaling_config.output_dir_2k, "GUI", 1.2)
->>>>>>> 07a3188e
 
 
 if __name__ == "__main__":
     logging_utils.init_logger(base_config.log_level, base_config.log_dir)
-<<<<<<< HEAD
-    quadhd_to_ultrahd()
-=======
-    process_images()
-    log.info("Image processing workflow completed successfully.")
-    text_positional_value_scaling()
-    log.info("Text processing workflow completed successfully.")
->>>>>>> 07a3188e
+    quadhd_to_ultrahd()